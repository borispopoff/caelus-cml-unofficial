--- conflicted
+++ resolved
@@ -130,13 +130,8 @@
 template<class Cmpt>
 inline const CML::Vector<Cmpt>& CML::Vector<Cmpt>::centre
 (
-<<<<<<< HEAD
     const CML::List<Vector<Cmpt>>&
 )const
-=======
-    const CML::List<Vector<Cmpt> >&
-) const
->>>>>>> 2424d62c
 {
     return *this;
 }
